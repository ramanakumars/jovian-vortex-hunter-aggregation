--- conflicted
+++ resolved
@@ -5,7 +5,6 @@
 import json
 import tqdm
 from panoptes_client import Subject
-from collections import defaultdict
 from skimage import io
 from .shape_utils import get_sigma_shape, params_to_shape, IoU_metric
 from .vortex import ExtractVortex, ClusterVortex
@@ -141,7 +140,6 @@
             except KeyError:
                 clust_data[subkey] = []
 
-<<<<<<< HEAD
         if key == 'multi-color':
             try:
                 details = ast.literal_eval(data[
@@ -152,110 +150,7 @@
 
         colorID = {'0': 'white', '1': 'red', '2': 'brown'}
         lon, lat, PJ = self.subject_data.get_meta(subject)
-=======
-        if clust_data['probabilities'] == []:
-            clust_data['probabilities'] = [1]*len(ext_data['x'])
-
-        if key=='multi-color':
-            try:
-                details = ast.literal_eval(data[
-                    'data.frame0.T0_tool4_clusters_details'
-                ][0])
-                colors = self.get_multi_color_data(details)
-            except ValueError as e:
-                colors = []
-
-            clust_data['colors'] = colors
-
-        return ext_data, clust_data
-
-    def get_multi_color_data(self, data):
-        colorID = {'0': 'white', '1': 'red', '2': 'brown'}
-
-        center, edge = data
-
-        nellipses = len(center)
-
-        assert len(center) == len(edge), "Different number of center"\
-            "and edge color values"
-
-        colors = []
-
-        for i in range(nellipses):
-            center_votes = {colorID[key]:0 for key in colorID.keys()}
-            for key in center[i].keys():
-                center_votes[colorID[key]] = center[i][key]
-
-            nvotes = sum([count for (key, count) in center_votes.items()])
- 
-            center_agreement = {}
-            for key, count in center_votes.items():
-                center_agreement[key] = count/nvotes
-
-            center_consensus = max(center_agreement,
-                                   key=center_agreement.get)
-            
-            edge_votes = {colorID[key]:0 for key in colorID.keys()}
-            for key in edge[i].keys():
-                edge_votes[colorID[key]] = edge[i][key]
-
-            nvotes = sum([count for (key, count) in edge_votes.items()])
- 
-            edge_agreement = {}
-            for key, count in edge_votes.items():
-                edge_agreement[key] = count/nvotes
-
-            edge_consensus = max(edge_agreement,
-                                   key=edge_agreement.get)
-
-            colors.append({'center': 
-                           {'consensus': center_consensus,
-                            'agreements': center_agreement,
-                            }, 
-                           'edge': 
-                           {'consensus': edge_consensus,
-                            'agreements': edge_agreement,
-                            }})
-
-        return colors
-
-    def get_ellipses(self, sigma_cut=0.6, prob_cut=0.5):
-        ellipses = {'white': [], 'red': [], 'brown': [], 'dark': []}
-
-        if not hasattr(self, 'subject_data'):
-            print("Please load the subject data using load_subject_data!")
-
-        for key in ['white', 'red', 'brown', 'dark']:
-            extracts = filter(lambda d: (len(d[f'{key}_clusters']['x']) > 0),
-                              self.JSON_data)
-            extracts = filter(lambda d: (max(d[f'{key}_clusters']['sigma'])
-                                         < sigma_cut),
-                              extracts)
-            best_ids = np.asarray([x['subject_id'] for x in extracts])
-
-            for i, sub in enumerate(tqdm.tqdm(best_ids,
-                                              desc=f'{key} vortices')):
-                ellipses_i = self.get_ellipse_subject(sub, key,
-                                                      sigma_cut=sigma_cut,
-                                                      prob_cut=prob_cut)
-                ellipses[key].extend(ellipses_i)
-
-            ellipses[key] = np.asarray(ellipses[key])
-
-        return ellipses
-
-    def get_ellipse_subject(self, sub, key, sigma_cut=0.6, prob_cut=0.8):
-        if not hasattr(self, 'subject_data'):
-            print("Please load the subject data using load_subject_data!")
-
-        datai = next(
-            filter(lambda d: d['subject_id'] == sub, self.JSON_data))
-        inds = np.where(np.asarray(
-            datai[f'{key}_clusters']['sigma']) < sigma_cut)[0]
-
-        lon, lat, PJ = self.subject_data.get_meta(sub)
-
->>>>>>> fee99538
+
         lat = lat_pg(lat)
 
         x0 = np.asarray(clust_data['x'])
